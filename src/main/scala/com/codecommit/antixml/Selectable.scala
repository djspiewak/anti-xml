/*
 * Copyright (c) 2011, Daniel Spiewak
 * All rights reserved.
 * 
 * Redistribution and use in source and binary forms, with or without modification,
 * are permitted provided that the following conditions are met:
 * 
 * - Redistributions of source code must retain the above copyright notice, this
 *   list of conditions and the following disclaimer. 
 * - Redistributions in binary form must reproduce the above copyright notice, this
 *   list of conditions and the following disclaimer in the documentation and/or
 *   other materials provided with the distribution.
 * - Neither the name of "Anti-XML" nor the names of its contributors may
 *   be used to endorse or promote products derived from this software without
 *   specific prior written permission.
 * 
 * THIS SOFTWARE IS PROVIDED BY THE COPYRIGHT HOLDERS AND CONTRIBUTORS "AS IS" AND
 * ANY EXPRESS OR IMPLIED WARRANTIES, INCLUDING, BUT NOT LIMITED TO, THE IMPLIED
 * WARRANTIES OF MERCHANTABILITY AND FITNESS FOR A PARTICULAR PURPOSE ARE
 * DISCLAIMED. IN NO EVENT SHALL THE COPYRIGHT HOLDER OR CONTRIBUTORS BE LIABLE FOR
 * ANY DIRECT, INDIRECT, INCIDENTAL, SPECIAL, EXEMPLARY, OR CONSEQUENTIAL DAMAGES
 * (INCLUDING, BUT NOT LIMITED TO, PROCUREMENT OF SUBSTITUTE GOODS OR SERVICES;
 * LOSS OF USE, DATA, OR PROFITS; OR BUSINESS INTERRUPTION) HOWEVER CAUSED AND ON
 * ANY THEORY OF LIABILITY, WHETHER IN CONTRACT, STRICT LIABILITY, OR TORT
 * (INCLUDING NEGLIGENCE OR OTHERWISE) ARISING IN ANY WAY OUT OF THE USE OF THIS
 * SOFTWARE, EVEN IF ADVISED OF THE POSSIBILITY OF SUCH DAMAGE.
 */

package com.codecommit
package antixml

import com.codecommit.antixml.util.VectorCase
import scala.collection.generic.{CanBuildFrom, HasNewBuilder}
import scala.collection.immutable.{Vector, VectorBuilder}

import CanBuildFromWithDeepZipper.ElemsWithContext

trait Selectable[+A <: Node] {
  import PathCreator.{allChildren, directChildren, PathFunction, PathVal}
  
  /**
   * Performs a shallow-select on the XML tree according to the specified selector
   * function.  Shallow selection is defined according to the following expression:
   *
   * {{{
   * nodes flatMap {
   *   case Elem(_, _, children) => children collect selector
   *   case _ => Group()
   * }
   * }}}
   *
   * In English, this means that a shallow selection works by first selecting
   * ''only'' the [[com.codecommit.antixml.Elem]](s) at the top level and then
   * filtering their children according to the selector.  The results of these
   * filtrations are concatenated together, producing a single flattened result.
   *
   * '''Very important:''' This is ''not'' the same as the XPath `/` operator!
   * (nor does it strive to be)  XPath is inconsistent in its selection semantics,
   * varying them slightly depending on whether or not you are selecting from
   * the top level or in the middle of a compound expression.  As a result, it
   * is categorically ''impossible'' to implement XPath in a combinatorial
   * fashion.  Rather than give up on combinators, we chose to give up on XPath.
   * In practice, this "select child `Elem`(s), then filter their children" behavior
   * tends to be the most useful variant of the XPath selection.  The "missed"
   * case here is applying a filter to the top-level set of nodes.  This is
   * currently not handled by the API (perhaps in future).  For now, if you need
   * this functionality, it's pretty easy to get it using the `filter` method.
   * 
   * The results of this function will be a collection of some variety, but the
   * exact type is determined by the selector itself.  For example:
   *
   * {{{
   * val ns: Group[Node] = ...
   * ns \ "name"
   * ns \ *
   * ns \ text
   * }}}
   *
   * The three selection expressions here produce very different results.  The
   * first will produce a collection of type [[com.codecommit.antixml.DeepZipper]]`[`[[com.codecommit.antixml.Elem]]`]`,
   * the second will produce [[com.codecommit.antixml.DeepZipper]]`[`[[com.codecommit.antixml.Node]]`]`,
   * while the third will produce [[scala.collection.Traversable]]`[`[[scala.String]]`]`.
   * This reflects the fact that the selector produced (by implicit conversion)
   * from a `String` will only filter for nodes of type [[com.codecommit.antixml.Elem]].
   * However, the `*` selector will filter for ''all'' nodes (as the wildcard
   * symbol would suggest) and thus it must return a collection containing the
   * fully-generic [[com.codecommit.antixml.Node]].  Finally, the `text` selector
   * specifically pulls out the textual contents of nodes, and thus its results
   * will not be nodes at all, but raw `String`(s).
   *
   * Whenever supported by the resulting collection type, the selection operation
   * will preserve a "backtrace", or an "undo log" of sorts.  This backtrace is
   * known as a zipper context.  This context makes it possible to operate on
   * the collection resulting from performing a selection, then ''unselect'' to
   * rebuild the original collection around it (modulo the changes made).  This
   * provides a very clean and powerful way of drilling down into an XML tree,
   * making some changes and then realizing those changes within the context of
   * the full tree.  In a sense, it solves the major inconvenience associated
   * with immutable tree structures: the need to manually rebuild the entire
   * ancestry of the tree after making a change somewhere within.
   * 
   * @see [[com.codecommit.antixml.DeepZipper]]
   * @usecase def \(selector: Selector[Node]): DeepZipper[Node]
   */
  def \[B, That](selector: Selector[B])(implicit cbfwz: CanBuildFromWithDeepZipper[Group[A], B, That]): That = {
    fromPathFunc(directChildren(selector), cbfwz)
  }
  
  /**
   * Performs a deep-select on the XML tree according to the specified selector
   * function.  Deep selection is defined according to the following recursion:
   *
   * {{{
   * def deep(g: Group[Node]):That =
   *   g flatMap {n => Group(n).collect(selector) ++ deep(n.children)}
   *
   * nodes flatMap {n => deep(n.children)}
   * }}}
   *
   * In English, this means that deep selection is defined simply as a depth-first
   * search through the tree, all the way from the root down to the leaves.  Note that 
   * the recursion does not short circuit when a result is found.  Thus, if a parent 
   * node matches the selector as well as one of its children, then both the parent ''and'' 
   * the child will be returned, with the parent preceeding the child in the results.
   *
   * Just as with shallow selection, the very outermost level of the group is not
   * considered in the selection.  Thus, deep selection is not ''exactly'' the
   * same as the XPath `//` operator, since `//` will consider the outermost level,
   * while Anti-XML's deep selection `\\` will not.
   * 
   * @usecase def \\(selector: Selector[Node]): DeepZipper[Node]
   */
  def \\[B, That](selector: Selector[B])(implicit cbfwz: CanBuildFromWithDeepZipper[Group[A], B, That]): That = {
    fromPathFunc(allChildren(selector), cbfwz)
  }
  
  private def fromPathFunc[B,That](pf: PathFunction[B], cbfwz: CanBuildFromWithDeepZipper[Group[A], B, That]): That = {
    val grp = toGroup
    val bld = cbfwz(Some(toZipper), grp)
    for( PathVal(value, path) <- pf(grp) ) {
      bld += ElemsWithContext[B](path, 0, VectorCase(value))
    }
    bld.result()
  }
  
<<<<<<< HEAD
=======
  /**
   * Performs a short-circuiting deep-select on the XML tree according to the specified selector.
   * Short-circuit deep selection is defined according to the following recursion:
   *
   * {{{
   * def deep(g: Group[Node]):That =
   *   g flatMap {n => 
   *     if (selector.isDefinedAt(n)) Group(n).collect(selector) 
   *     else deep(n.children)
   *   }
   * 
   * nodes flatMap {n => deep(n.children)}
   * }}}
   *
   * Like `\\`, this performs a depth-first search through the tree.  However, any time 
   * the selector matches a node, it's children are skipped over rather than being searched.
   * Thus, the result is guaranteed to never contain both a node and one of its descendants.
   *
   * Just as with shallow selection, the very outermost level of the group is not
   * considered in the selection.
   *
   * @usecase def \\!(selector: Selector[Node]): DeepZipper[Node]
   */
  def \\![B, That](selector: Selector[B])(implicit cbfwz: CanBuildFromWithDeepZipper[Group[_ <: Node], B, That]): That = {
    import DeepZipper._
    import PathCreator._
    fromPathFunc(toGroup, allMaximalChildren(selector))
  }
  
  /**
   * Performs a selection on the top-level nodes of this group.  The nodes returned by this method
   * are exactly the same as the nodes returned by:
   *
   * {{{
   * nodes.collect(selector)
   * }}}
   *
   * However, this method differs from `collect` in that it can return a [[com.codecommit.antixml.DeepZipper]]
   * with full `unselect` functionality.  Thus, it is possible to `select` a subset of a group,
   * operate on that subset, and then call `unselect` to pull those operations back to the original group.
   *
   * @usecase def select(selector: Selector[Node]): DeepZipper[Node]
   */
  def select[B, That](selector: Selector[B])(implicit cbf: CanBuildFromWithDeepZipper[Group[_ <: Node], B, That]): That = {
    import DeepZipper._
    import PathCreator._
    fromPathFunc(toGroup, fromNodes(selector))
  }
>>>>>>> fd6c7f06
  
  def toGroup: Group[A]
  
  def toZipper: DeepZipper[A] = toGroup.toZipper
}<|MERGE_RESOLUTION|>--- conflicted
+++ resolved
@@ -134,17 +134,6 @@
     fromPathFunc(allChildren(selector), cbfwz)
   }
   
-  private def fromPathFunc[B,That](pf: PathFunction[B], cbfwz: CanBuildFromWithDeepZipper[Group[A], B, That]): That = {
-    val grp = toGroup
-    val bld = cbfwz(Some(toZipper), grp)
-    for( PathVal(value, path) <- pf(grp) ) {
-      bld += ElemsWithContext[B](path, 0, VectorCase(value))
-    }
-    bld.result()
-  }
-  
-<<<<<<< HEAD
-=======
   /**
    * Performs a short-circuiting deep-select on the XML tree according to the specified selector.
    * Short-circuit deep selection is defined according to the following recursion:
@@ -171,7 +160,7 @@
   def \\![B, That](selector: Selector[B])(implicit cbfwz: CanBuildFromWithDeepZipper[Group[_ <: Node], B, That]): That = {
     import DeepZipper._
     import PathCreator._
-    fromPathFunc(toGroup, allMaximalChildren(selector))
+    fromPathFunc(allMaximalChildren(selector), cbfwz)
   }
   
   /**
@@ -188,12 +177,20 @@
    *
    * @usecase def select(selector: Selector[Node]): DeepZipper[Node]
    */
-  def select[B, That](selector: Selector[B])(implicit cbf: CanBuildFromWithDeepZipper[Group[_ <: Node], B, That]): That = {
+  def select[B, That](selector: Selector[B])(implicit cbfwz: CanBuildFromWithDeepZipper[Group[_ <: Node], B, That]): That = {
     import DeepZipper._
     import PathCreator._
-    fromPathFunc(toGroup, fromNodes(selector))
+    fromPathFunc(fromNodes(selector),cbfwz)
   }
->>>>>>> fd6c7f06
+
+  private def fromPathFunc[B,That](pf: PathFunction[B], cbfwz: CanBuildFromWithDeepZipper[Group[A], B, That]): That = {
+    val grp = toGroup
+    val bld = cbfwz(Some(toZipper), grp)
+    for( PathVal(value, path) <- pf(grp) ) {
+      bld += ElemsWithContext[B](path, 0, VectorCase(value))
+    }
+    bld.result()
+  }
   
   def toGroup: Group[A]
   
