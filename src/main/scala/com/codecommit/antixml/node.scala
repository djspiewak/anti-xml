--- conflicted
+++ resolved
@@ -47,8 +47,8 @@
  *
  * For those that don't find Haskell to be the clearest explanation of what's
  * going on in this type, here is a more natural-language version.  The `Node`
- * trait is sealed and has exactly five subclasses, each implementing a different
- * type of XML node.  These five classes are as follows:
+ * trait is sealed and has exactly four subclasses, each implementing a different
+ * type of XML node.  These four classes are as follows:
  *
  * <ul>
  * <li>[[com.codecommit.antixml.ProcInstr]] – A processing instruction consisting
@@ -63,13 +63,6 @@
  * <li>[[com.codecommit.antixml.EntityRef]] – An entity reference (e.g. `&amp;`)</li>
  * </ul>
  */
-<<<<<<< HEAD
-sealed trait Node {
-  /** Returns the children of this node. If the node is an [[com.codecommit.antixml.Elem]], then this method returns the element's children, 
-   * otherwise it returns return an empty [[com.codecommit.antixml.Group]] */
-  def children = Group.empty[Node]
-}
-=======
  sealed trait Node {
   /** 
    * Returns the children of this node. If the node is an [[com.codecommit.antixml.Elem]], 
@@ -78,7 +71,6 @@
    */
   def children = Group.empty[Node]
  }
->>>>>>> fd6c7f06
 
 private[antixml] object Node {
   // TODO we should probably find a way to propagate custom entities from DTDs
@@ -90,9 +82,8 @@
     case '>' => "&gt;"
     case c => List(c)
   }
-  
-}
- 
+}
+
 /**
  * A processing instruction consisting of a `target` and some `data`.  For example:
  *
@@ -133,7 +124,7 @@
     if (NameRegex.unapplySeq(p).isEmpty) {
       throw new IllegalArgumentException("Illegal element prefix, '" + p + "'")
     }
-  } 
+  }
   
   if (NameRegex.unapplySeq(name).isEmpty) {
     throw new IllegalArgumentException("Illegal element name, '" + name + "'")
